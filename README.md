--- conflicted
+++ resolved
@@ -56,48 +56,27 @@
 
 ## 📁 Repository Assets
 
-<<<<<<< HEAD
 - 🖼 **Figure 1** — [View / Download](./Figure_1.png)  
 - 🖼 **Figure 2** — [View / Download](./Figure_2.png)  
 - 🎵 **Sonification MP3** — [Listen: QEC Fault Lines Sonification](./QEC%20Fault%20Lines%20Sonification.mp3)  
 - 📄 **Benchmark Report (PDF)** — [Read: QEC Benchmark Report](./QEC_Benchmark_Report.pdf)  
 - 📦 **Full Repo Archive (ZIP)** — [Download: QEC_Repo.zip](./QEC_Repo.zip)  
 - 💻 **Sonification Script** — [View Source: sonify_triality.py](./sonify_triality.py)
-=======
-## New: AI-Powered IRC Bot with Dual Backend Support
->>>>>>> 0e4e274c
 
 > All resources are located in the repository root for direct access and reproducibility.
 
-<<<<<<< HEAD
 ---
-=======
-- **Dual Backend Support**: Choose between QuTiP or Qiskit for quantum simulations
-- **Steane Code [[7,1,3]]**: Depolarizing noise, pseudo-threshold calculations (η_thr ≈ 9.3×10^{-5})
-- **MIDI Export**: Convert simulation data to music (error rates → tempo, eigenvalues → velocities, logical errors → e-minor arpeggios)
-- **LLM Integration**: Conversational AI for code generation, simulation explanation, and chat moderation
-- **IRC Protocol**: Real-time Q&A and code review in IRC channels
->>>>>>> 0e4e274c
 
 ## 🧠 At a Glance
 
-<<<<<<< HEAD
 - **Language:** Python 3.11+  
 - **Core Dependencies:** NumPy, Pandas, QuTiP, Plotly, Mido  
 - **Environment:** Arch Linux / PipeWire audio  
 - **Output:** Live audio or export to WAV (`e8_triality.wav`)  
 - **Data Input:** `qec_output.csv` or `qec_data_prepared.csv`
-=======
-```bash
-# Install dependencies (includes both QuTiP and Qiskit)
-pip install -r requirements.txt
->>>>>>> 0e4e274c
 
 ---
 
-<<<<<<< HEAD
-### ⚙️ Quick Start
-=======
 # Connect to IRC server with QuTiP backend (default)
 export IRC_SERVER=irc.libera.chat
 export IRC_CHANNEL=#qec-sim
@@ -107,13 +86,11 @@
 export QEC_BACKEND=qiskit
 python run_bot.py
 ```
->>>>>>> 0e4e274c
 
 ```bash
 # Install dependencies
 pip install -r requirements.txt
 
-<<<<<<< HEAD
 # Generate sonification (auto-fallback to WAV)
 python sonify_triality.py
 For more complex experiments, see QEC_Benchmark_Report.pdf
@@ -121,7 +98,6 @@
 
 © 2025 QSOLKCB / Trent Slade. All rights reserved.
 Open collaboration welcome under MIT License.
-=======
 - `!runsim [error_rate]` - Run Steane code simulation
 - `!threshold` - Display pseudo-threshold
 - `!backend [qutip|qiskit]` - Switch quantum backend
@@ -148,5 +124,4 @@
 
 ## Original Features
 
-...
->>>>>>> 0e4e274c
+...